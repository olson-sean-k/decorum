--- conflicted
+++ resolved
@@ -299,17 +299,6 @@
     }
 }
 
-<<<<<<< HEAD
-impl<T, P> AsRef<T> for Proxy<T, P>
-where
-    T: Float + Primitive,
-    P: Constraint<T>,
-{
-    fn as_ref(&self) -> &T {
-        &self.inner
-    }
-}
-
 impl<P> AsRef<Proxy<f32, P>> for f32
 where
     P: Constraint<f32>,
@@ -346,63 +335,6 @@
     }
 }
 
-impl<T> From<NotNan<T>> for Total<T>
-where
-    T: Float + Primitive,
-{
-    fn from(other: NotNan<T>) -> Self {
-        Self::from_subset(other)
-    }
-}
-
-impl<T> From<Finite<T>> for Total<T>
-where
-    T: Float + Primitive,
-{
-    fn from(other: Finite<T>) -> Self {
-        Self::from_subset(other)
-    }
-}
-
-impl<T> From<Finite<T>> for NotNan<T>
-where
-    T: Float + Primitive,
-{
-    fn from(other: Finite<T>) -> Self {
-        Self::from_subset(other)
-    }
-}
-
-impl<T, P> From<T> for Proxy<T, P>
-where
-    T: Float + Primitive,
-    P: Constraint<T>,
-{
-    fn from(inner: T) -> Self {
-        Self::from_inner(inner)
-    }
-}
-
-impl<P> From<Proxy<f32, P>> for f32
-where
-    P: Constraint<f32>,
-{
-    fn from(proxy: Proxy<f32, P>) -> Self {
-        proxy.into()
-    }
-}
-
-impl<P> From<Proxy<f64, P>> for f64
-where
-    P: Constraint<f64>,
-{
-    fn from(proxy: Proxy<f64, P>) -> Self {
-        proxy.into()
-    }
-}
-
-=======
->>>>>>> 6522d94a
 #[cfg(feature = "approx")]
 impl<T, P> AbsDiffEq for Proxy<T, P>
 where
